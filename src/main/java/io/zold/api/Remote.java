--- conflicted
+++ resolved
@@ -24,13 +24,11 @@
 
 package io.zold.api;
 
-<<<<<<< HEAD
+import java.util.HashMap;
 import java.util.Map;
+import org.cactoos.iterable.Repeated;
 import org.cactoos.scalar.UncheckedScalar;
-=======
-import org.cactoos.iterable.Repeated;
 import org.cactoos.text.RandomText;
->>>>>>> 4a0b4b4b
 
 /**
  * Remote node.
@@ -58,12 +56,12 @@
     Wallet pull(long id);
 
     /**
-<<<<<<< HEAD
-     * A fake {@link Remote}.
+     * A Fake {@link Remote}.
      */
     final class Fake implements Remote {
+
         /**
-         * Score.
+         * The remote's score.
          */
         private final Score score;
         /**
@@ -73,39 +71,30 @@
 
         /**
          * Ctor.
+         * @param val The remote's score value
+         */
+        Fake(final int val) {
+            this(val, new HashMap<>());
+        }
+
+        /**
+         * Ctor.
+         * @param val The remote's score
+         */
+        Fake(final int val, final Map<Long, Wallet> wallets) {
+            this(
+                new RtScore(new Repeated<>(val, new RandomText())), wallets
+            );
+        }
+
+        /**
+         * Ctor.
          * @param score Score
          * @param wallets Wallets
          */
         Fake(final Score score, final Map<Long, Wallet> wallets) {
             this.score = score;
             this.wallets = wallets;
-=======
-     * A Fake {@link Remote}.
-     */
-    final class Fake implements Remote {
-
-        /**
-         * The remote's score.
-         */
-        private final Score score;
-
-        /**
-         * Ctor.
-         * @param val The remote's score value
-         */
-        public Fake(final int val) {
-            this(new RtScore(
-                new Repeated<>(val, new RandomText())
-            ));
-        }
-
-        /**
-         * Ctor.
-         * @param score The remote's score
-         */
-        public Fake(final Score score) {
-            this.score = score;
->>>>>>> 4a0b4b4b
         }
 
         @Override
@@ -115,7 +104,6 @@
 
         @Override
         public void push(final Wallet wallet) {
-<<<<<<< HEAD
             this.wallets.compute(
                 new UncheckedScalar<>(() -> wallet.id()).value(),
                 (id, stored) -> {
@@ -127,22 +115,12 @@
                     }
                     return result;
                 }
-=======
-            throw new UnsupportedOperationException(
-                "push() not yet supported"
->>>>>>> 4a0b4b4b
             );
         }
 
         @Override
         public Wallet pull(final long id) {
-<<<<<<< HEAD
             return this.wallets.get(id);
-=======
-            throw new UnsupportedOperationException(
-                "pull() not yet supported"
-            );
->>>>>>> 4a0b4b4b
         }
     }
 }