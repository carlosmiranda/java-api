/*
 * The MIT License (MIT)
 *
 * Copyright (c) 2018 Yegor Bugayenko
 *
 * Permission is hereby granted, free of charge, to any person obtaining a copy
 * of this software and associated documentation files (the "Software"), to deal
 * in the Software without restriction, including without limitation the rights
 * to use, copy, modify, merge, publish, distribute, sublicense, and/or sell
 * copies of the Software, and to permit persons to whom the Software is
 * furnished to do so, subject to the following conditions:
 *
 * The above copyright notice and this permission notice shall be included
 * in all copies or substantial portions of the Software.
 *
 * THE SOFTWARE IS PROVIDED "AS IS", WITHOUT WARRANTY OF ANY KIND, EXPRESS OR
 * IMPLIED, INCLUDING BUT NOT LIMITED TO THE WARRANTIES OF MERCHANTABILITY,
 * FITNESS FOR A PARTICULAR PURPOSE AND NON-INFRINGEMENT. IN NO EVENT SHALL THE
 * AUTHORS OR COPYRIGHT HOLDERS BE LIABLE FOR ANY CLAIM, DAMAGES OR OTHER
 * LIABILITY, WHETHER IN AN ACTION OF CONTRACT, TORT OR OTHERWISE, ARISING FROM,
 * OUT OF OR IN CONNECTION WITH THE SOFTWARE OR THE USE OR OTHER DEALINGS IN THE
 * SOFTWARE.
 */
package io.zold.api;

import java.io.IOException;
import java.time.ZonedDateTime;
import java.time.format.DateTimeFormatter;
import java.util.regex.Pattern;
import org.cactoos.scalar.IoCheckedScalar;
import org.cactoos.scalar.ItemAt;
import org.cactoos.text.FormattedText;
import org.cactoos.text.SplitText;
import org.cactoos.text.TextOf;
import org.cactoos.text.UncheckedText;
import org.cactoos.time.ZonedDateTimeOf;

/**
 * RtTransaction.
 *
 * @since 0.1
 * @checkstyle ClassDataAbstractionCoupling (3 lines)
 */
@SuppressWarnings("PMD.AvoidCatchingGenericException")
final class RtTransaction implements Transaction {

    /**
     * Pattern for transaction String.
     */
    private static final Pattern TRANSACTION = Pattern.compile(
        //@checkstyle LineLengthCheck (1 line)
        "^([A-Za-z0-9+\\/]{4})*([A-Za-z0-9+\\/]{4}|[A-Za-z0-9+\\/]{3}=|[A-Za-z0-9+\\/]{2}==)$"
    );

    /**
<<<<<<< HEAD
     * Pattern for parsing Signature.
     */
    private static final Pattern SIGN = Pattern.compile("[A-Za-z0-9+/]+={0,3}");
=======
     * Pattern for Details string.
     */
    private static final Pattern DTLS =
        Pattern.compile("[A-Za-z0-9 -.]{1,512}");
>>>>>>> d4dc7d54

    /**
     * String representation of transaction.
     */
    private final String transaction;

    /**
     * Ctor.
     * @param trnsct String representation of transaction
     * @todo #15:30min Check validity of the incoming string representation
     *  of transaction. It should comply the pattern described in the white
     *  paper. Cover with unit tests.
     */
    RtTransaction(final String trnsct) {
        this.transaction = trnsct;
    }

    // @todo #15:30min Implement id() by parsing the string representation
    //  of transaction according to the pattern, described in the white
    //  paper. Replace relevant test case with actual tests.
    @Override
    @SuppressWarnings("PMD.ShortMethodName")
    public long id() {
        throw new UnsupportedOperationException("id() not yet implemented");
    }

    @Override
    public ZonedDateTime time() throws IOException {
        return new ZonedDateTimeOf(
            new UncheckedText(
                new IoCheckedScalar<>(
                    new ItemAt<>(
                        1, new SplitText(this.transaction, ";")
                    )
                ).value()
            ).asString(),
            DateTimeFormatter.ISO_OFFSET_DATE_TIME
        ).value();
    }

    // @todo #15:30min Implement amount() by parsing the string representation
    //  of transaction according to the pattern, described in the white
    //  paper. Replace relevant test case with actual tests.
    @Override
    public long amount() {
        throw new UnsupportedOperationException("amount() not yet implemented");
    }

    @Override
    public String prefix() throws IOException {
        try {
            final String prefix = new ItemAt<>(
                new SplitText(
                    new TextOf(
                        this.transaction
                    ),
                    new TextOf(";")
                ).iterator(),
                //@checkstyle MagicNumberCheck (1 line)
                3
            ).value().asString();
            //@checkstyle MagicNumberCheck (1 line)
            if (prefix.length() < 8 || prefix.length() > 32) {
                throw new IllegalArgumentException("Invalid prefix size");
            }
            if (!RtTransaction.TRANSACTION.matcher(prefix).matches()) {
                throw new IllegalArgumentException("Invalid base64 prefix");
            }
            return prefix;
            //@checkstyle IllegalCatchCheck (1 line)
        } catch (final Exception exception) {
            throw new IOException(
                "Invalid prefix string",
                exception
            );
        }
    }

    // @todo #15:30min Implement bnf() by parsing the string representation
    //  of transaction according to the pattern, described in the white
    //  paper. Replace relevant test case with actual tests.
    @Override
    public long bnf() {
        throw new UnsupportedOperationException("bnf() not yet implemented");
    }

    @Override
    public String details() throws IOException {
        final String dtls = new UncheckedText(
            new IoCheckedScalar<>(
                new ItemAt<>(
                    // @checkstyle MagicNumber (1 line)
                    5, new SplitText(this.transaction, ";")
                )
            ).value()
        ).asString();
        if (!RtTransaction.DTLS.matcher(dtls).matches()) {
            throw new IOException(
                new UncheckedText(
                    new FormattedText(
                        // @checkstyle LineLength (1 line)
                        "Invalid details string '%s', does not match pattern '%s'",
                        dtls, RtTransaction.DTLS
                    )
                ).asString()
            );
        }
        return dtls;
    }

    @Override
    public String signature() throws IOException {
        final String sign = new UncheckedText(
            new IoCheckedScalar<>(
                new ItemAt<>(
                    // @checkstyle MagicNumber (1 line)
                    6, new SplitText(this.transaction, ";")
                )
            ).value()
        ).asString();
        if (!RtTransaction.SIGN.matcher(sign).matches()) {
            throw new IOException(
                new UncheckedText(
                    new FormattedText(
                        "Invalid signature '%s' expecting base64 string",
                        sign
                    )
                ).asString()
            );
        }
        return sign;
    }

    @Override
    public String toString() {
        return this.transaction;
    }

    @Override
    @SuppressWarnings("PMD.OnlyOneReturn")
    public boolean equals(final Object obj) {
        if (this == obj) {
            return true;
        }
        if (obj == null || this.getClass() != obj.getClass()) {
            return false;
        }
        final RtTransaction that = (RtTransaction) obj;
        return this.transaction.equals(that.transaction);
    }

    @Override
    public int hashCode() {
        return this.transaction.hashCode();
    }
}<|MERGE_RESOLUTION|>--- conflicted
+++ resolved
@@ -53,16 +53,15 @@
     );
 
     /**
-<<<<<<< HEAD
      * Pattern for parsing Signature.
      */
     private static final Pattern SIGN = Pattern.compile("[A-Za-z0-9+/]+={0,3}");
-=======
+
+    /**
      * Pattern for Details string.
      */
     private static final Pattern DTLS =
         Pattern.compile("[A-Za-z0-9 -.]{1,512}");
->>>>>>> d4dc7d54
 
     /**
      * String representation of transaction.
